--- conflicted
+++ resolved
@@ -149,6 +149,7 @@
         self.ntc_load_rule = ntc_load_rule
         self.n1_consideration = n1_consideration
 
+
 class OptimalNetTransferCapacityResults(ResultsTemplate):
     """
     OPF results.
@@ -186,30 +187,6 @@
 
         ResultsTemplate.__init__(self,
                                  name='OPF',
-<<<<<<< HEAD
-                                 available_results={ResultTypes.BusResults: [ResultTypes.BusVoltageModule,
-                                                                             ResultTypes.BusVoltageAngle],
-
-
-                                                    ResultTypes.BranchResults: [ResultTypes.BranchPower,
-                                                                                ResultTypes.BranchLoading,
-                                                                                ResultTypes.BranchTapAngle],
-
-                                                    ResultTypes.ReportsResults: [ResultTypes.ContingencyFlowsReport,
-                                                                                 ResultTypes.ContingencyFlowsBranchReport,
-                                                                                 ResultTypes.ContingencyFlowsGenerationReport,
-                                                                                 ResultTypes.ContingencyFlowsHvdcReport],
-
-                                                    ResultTypes.HvdcResults: [ResultTypes.HvdcPowerFrom],
-
-                                                    ResultTypes.DispatchResults: [ResultTypes.BatteryPower,
-                                                                                  ResultTypes.GeneratorPower,
-                                                                                  ResultTypes.GenerationDelta],
-
-                                                    ResultTypes.AreaResults: [ResultTypes.AvailableTransferCapacityAlpha,
-                                                                              ResultTypes.InterAreaExchange]
-                                                    },
-=======
                                  available_results=[ResultTypes.BusVoltageModule,
                                                     ResultTypes.BusVoltageAngle,
                                                     ResultTypes.BranchPower,
@@ -232,7 +209,6 @@
                                                     ResultTypes.AvailableTransferCapacityAlphaN1,
 
                                                     ResultTypes.InterAreaExchange],
->>>>>>> 3713909f
 
                                  data_variables=['bus_names',
                                                  'branch_names',
@@ -664,8 +640,6 @@
 
         return labels, columns, y
 
-<<<<<<< HEAD
-=======
     def add_inter_area_branches_data(self, y, columns):
         """
         Add inter area branches data into y, columns from report
@@ -719,7 +693,6 @@
         columns = columns + [name for name in self.hvdc_names] + ['Slack angle ' + name for name in self.hvdc_names]
 
         return y, columns
->>>>>>> 3713909f
 
     def make_report(self, path_out=None):
         """
@@ -900,11 +873,7 @@
                            units=y_label)
         return mdl
 
-<<<<<<< HEAD
-class OptimalNetTransferCapacity(DriverTemplate):
-=======
 class OptimalNetTransferCapacityDriver(DriverTemplate):
->>>>>>> 3713909f
     name = 'Optimal net transfer capacity'
     tpe = SimulationTypes.OPF_NTC_run
 
@@ -938,13 +907,8 @@
             lodf=linear.LODF,
             P0=numerical_circuit.Sbus.real,
             Pinstalled=numerical_circuit.bus_installed_power,
-<<<<<<< HEAD
-            Pgen=numerical_circuit.generator_data.get_injections_per_bus()[:,0].real,
-            Pload=numerical_circuit.load_data.get_injections_per_bus()[:,0].real,
-=======
             Pgen=numerical_circuit.generator_data.get_injections_per_bus()[:, 0].real,
             Pload=numerical_circuit.load_data.get_injections_per_bus()[:, 0].real,
->>>>>>> 3713909f
             idx1=self.options.area_from_bus_idx,
             idx2=self.options.area_to_bus_idx,
             dT=self.options.sensitivity_dT,
@@ -989,16 +953,10 @@
 
         # sensitivities
         if self.options.monitor_only_sensitive_branches:
-<<<<<<< HEAD
-            alpha = self.compute_exchange_sensitivity(
-                linear=linear,
-                numerical_circuit=numerical_circuit)
-=======
             alpha, alpha_n1 = self.compute_exchange_sensitivity(
                 linear=linear,
                 numerical_circuit=numerical_circuit,
                 with_n1=self.options.n1_consideration)
->>>>>>> 3713909f
         else:
             alpha = np.ones(numerical_circuit.nbr)
             alpha_n1 = np.ones((numerical_circuit.nbr, numerical_circuit.nbr))
@@ -1253,19 +1211,6 @@
     from GridCal.Engine.Simulations.ATC.available_transfer_capacity_driver import AvailableTransferMode
     from GridCal.Engine import FileOpen, LinearAnalysis
 
-<<<<<<< HEAD
-    fname = r'd:\0.ntc_opf\Propuesta_2026_v22_20260729_17_fused_PMODE1.gridcal'
-    # fname = r'd:\v19_20260105_22_zero_100hconsecutivas_active_profilesEXP_timestamp_FRfalse_PMODE1.gridcal'
-    path_out = r'd:\0.ntc_opf\Propuesta_2026_v22_20260729_17_fused_PMODE1.csv'
-
-    circuit = FileOpen(fname).open()
-
-    areas_from_idx = [0, 1, 2, 3, 4]
-    areas_to_idx = [7]
-
-    # areas_from_idx = [7]
-    # areas_to_idx = [0, 1, 2, 3, 4]
-=======
     folder = r'\\mornt4\DESRED\DPE-Planificacion\Plan 2021_2026\_0_TRABAJO\5_Plexos_PSSE\Peninsula\_2026_TRABAJO\Vesiones con alegaciones\Anexo II\TYNDP 2022\5GW\Con N-x\merged\GridCal'
     fname = folder + r'\ES-PTv2--FR v4_ts_5k_PMODE1.gridcal'
     path_out = folder + r'\ES-PTv2--FR v4_ts_5k_PMODE1.csv'
@@ -1274,7 +1219,6 @@
 
     areas_from_idx = [0]
     areas_to_idx = [1]
->>>>>>> 3713909f
 
     areas_from = [circuit.areas[i] for i in areas_from_idx]
     areas_to = [circuit.areas[i] for i in areas_to_idx]
@@ -1334,26 +1278,16 @@
         perform_previous_checks=False,
         weight_power_shift=1e5,
         weight_generation_cost=1e2,
-<<<<<<< HEAD
-        with_check=False,
-=======
         with_solution_checks=False,
->>>>>>> 3713909f
         time_limit_ms=1e4,
         max_report_elements=5)
 
     print('Running optimal net transfer capacity...')
 
-<<<<<<< HEAD
-    # set optimal net transfer capacity driver instance
-    circuit.set_state(t=1)
-    driver = OptimalNetTransferCapacity(
-=======
 
     # set optimal net transfer capacity driver instance
     circuit.set_state(t=1)
     driver = OptimalNetTransferCapacityDriver(
->>>>>>> 3713909f
         grid=circuit,
         options=options,
         pf_options=PowerFlowOptions(solver_type=SolverType.DC))
